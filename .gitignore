--- conflicted
+++ resolved
@@ -5,8 +5,4 @@
 .DS_Store
 npm-debug.log*
 
-<<<<<<< HEAD
-
-=======
->>>>>>> d8abae84
 /.idea/